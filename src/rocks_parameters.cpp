/**
*    Copyright (C) 2014 MongoDB Inc.
*
*    This program is free software: you can redistribute it and/or  modify
*    it under the terms of the GNU Affero General Public License, version 3,
*    as published by the Free Software Foundation.
*
*    This program is distributed in the hope that it will be useful,
*    but WITHOUT ANY WARRANTY; without even the implied warranty of
*    MERCHANTABILITY or FITNESS FOR A PARTICULAR PURPOSE.  See the
*    GNU Affero General Public License for more details.
*
*    You should have received a copy of the GNU Affero General Public License
*    along with this program.  If not, see <http://www.gnu.org/licenses/>.
*
*    As a special exception, the copyright holders give permission to link the
*    code of portions of this program with the OpenSSL library under certain
*    conditions as described in each individual source file and distribute
*    linked combinations including the program with the OpenSSL library. You
*    must comply with the GNU Affero General Public License in all respects for
*    all of the code used other than as permitted herein. If you modify file(s)
*    with this exception, you may extend this exception to your version of the
*    file(s), but you are not obligated to do so. If you do not wish to do so,
*    delete this exception statement from your version. If you delete this
*    exception statement from all source files in the program, then also delete
*    it in the license file.
*/
#define MONGO_LOG_DEFAULT_COMPONENT ::mongo::logger::LogComponent::kStorage

#include "mongo/platform/basic.h"

#include "rocks_parameters.h"
#include "rocks_util.h"

#include "mongo/logger/parse_log_component_settings.h"
#include "mongo/util/log.h"
#include "mongo/util/mongoutils/str.h"

#include <rocksdb/status.h>
#include <rocksdb/cache.h>
#include <rocksdb/experimental.h>
#include <rocksdb/db.h>
#include <rocksdb/convenience.h>
#include <rocksdb/options.h>
#include <rocksdb/version.h>

namespace mongo {

    RocksRateLimiterServerParameter::RocksRateLimiterServerParameter(RocksEngine* engine)
        : ServerParameter(ServerParameterSet::getGlobal(), "rocksdbRuntimeConfigMaxWriteMBPerSec",
                          false, true),
          _engine(engine) {}

    void RocksRateLimiterServerParameter::append(OperationContext* txn, BSONObjBuilder& b,
                                                 const std::string& name) {
        b.append(name, _engine->getMaxWriteMBPerSec());
    }

    Status RocksRateLimiterServerParameter::set(const BSONElement& newValueElement) {
        if (!newValueElement.isNumber()) {
            return Status(ErrorCodes::BadValue, str::stream() << name() << " has to be a number");
        }
        return _set(newValueElement.numberInt());
    }

    Status RocksRateLimiterServerParameter::setFromString(const std::string& str) {
        int num = 0;
        Status status = parseNumberFromString(str, &num);
        if (!status.isOK()) return status;
        return _set(num);
    }

    Status RocksRateLimiterServerParameter::_set(int newNum) {
        if (newNum <= 0) {
            return Status(ErrorCodes::BadValue, str::stream() << name() << " has to be > 0");
        }
        log() << "RocksDB: changing rate limiter to " << newNum << "MB/s";
        _engine->setMaxWriteMBPerSec(newNum);

        return Status::OK();
    }

    RocksBackupServerParameter::RocksBackupServerParameter(RocksEngine* engine)
        : ServerParameter(ServerParameterSet::getGlobal(), "rocksdbBackup", false, true),
          _engine(engine) {}

    void RocksBackupServerParameter::append(OperationContext* txn, BSONObjBuilder& b,
                                            const std::string& name) {
        b.append(name, "");
    }

    Status RocksBackupServerParameter::set(const BSONElement& newValueElement) {
        auto str = newValueElement.str();
        if (str.size() == 0) {
            return Status(ErrorCodes::BadValue, str::stream() << name() << " has to be a string");
        }
        return setFromString(str);
    }

    Status RocksBackupServerParameter::setFromString(const std::string& str) {
        return _engine->backup(str);
    }

    RocksCompactServerParameter::RocksCompactServerParameter(RocksEngine* engine)
        : ServerParameter(ServerParameterSet::getGlobal(), "rocksdbCompact", false, true),
          _engine(engine) {}

    void RocksCompactServerParameter::append(OperationContext* txn, BSONObjBuilder& b,
                                             const std::string& name) {
        b.append(name, "");
    }

    Status RocksCompactServerParameter::set(const BSONElement& newValueElement) {
        return setFromString("");
    }

    Status RocksCompactServerParameter::setFromString(const std::string& str) {
        return _engine->getCompactionScheduler()->compactAll();
    }

    RocksCacheSizeParameter::RocksCacheSizeParameter(RocksEngine* engine)
        : ServerParameter(ServerParameterSet::getGlobal(), "rocksdbRuntimeConfigCacheSizeGB", false,
                          true),
          _engine(engine) {}

    void RocksCacheSizeParameter::append(OperationContext* txn, BSONObjBuilder& b,
                                         const std::string& name) {
        const long long bytesInGB = 1024 * 1024 * 1024LL;
        long long cacheSizeInGB = _engine->getBlockCache()->GetCapacity() / bytesInGB;
        b.append(name, cacheSizeInGB);
    }

    Status RocksCacheSizeParameter::set(const BSONElement& newValueElement) {
        if (!newValueElement.isNumber()) {
            return Status(ErrorCodes::BadValue, str::stream() << name() << " has to be a number");
        }
        return _set(newValueElement.numberInt());
    }

    Status RocksCacheSizeParameter::setFromString(const std::string& str) {
        int num = 0;
        Status status = parseNumberFromString(str, &num);
        if (!status.isOK()) return status;
        return _set(num);
    }

    Status RocksCacheSizeParameter::_set(int newNum) {
        if (newNum <= 0) {
            return Status(ErrorCodes::BadValue, str::stream() << name() << " has to be > 0");
        }
        log() << "RocksDB: changing block cache size to " << newNum << "GB";
        const long long bytesInGB = 1024 * 1024 * 1024LL;
        size_t newSizeInBytes = static_cast<size_t>(newNum * bytesInGB);
        _engine->getBlockCache()->SetCapacity(newSizeInBytes);

        return Status::OK();
    }    
    
    RocksOptionsParameter::RocksOptionsParameter(RocksEngine* engine)
        : ServerParameter(ServerParameterSet::getGlobal(), "rocksdbOptions", false,
                          true),
          _engine(engine) {}

    void RocksOptionsParameter::append(OperationContext* txn, BSONObjBuilder& b,
                                         const std::string& name) {
        std::string columnOptions;
        std::string dbOptions;
        std::string fullOptionsStr;
        rocksdb::Options fullOptions = _engine->getDB()->GetOptions();
        rocksdb::Status s = GetStringFromColumnFamilyOptions(&columnOptions, fullOptions);
        if (!s.ok()) { // If we failed, append the error for the user to see.
            b.append(name, s.ToString()); 
            return;
        }
        
        fullOptionsStr.append(columnOptions);
        
        s = GetStringFromDBOptions(&dbOptions, fullOptions);
        if (!s.ok()) { // If we failed, append the error for the user to see.
            b.append(name, s.ToString()); 
            return;
        }
        
        fullOptionsStr.append(dbOptions);

        b.append(name, fullOptionsStr);
    }

    Status RocksOptionsParameter::set(const BSONElement& newValueElement) {        
        // In case the BSON element is not a string, the conversion will fail, 
        // raising an exception catched by the outer layer.
        // Which will generate an error message that looks like this:
        // wrong type for field (rocksdbOptions) 3 != 2        
        return setFromString(newValueElement.String());
    }

    Status RocksOptionsParameter::setFromString(const std::string& str) {
#if defined(ROCKSDB_MAJOR) && (ROCKSDB_MAJOR > 4 || (ROCKSDB_MAJOR == 4 && ROCKSDB_MINOR >= 13))        
        log() << "RocksDB: Attempting to apply settings: " << str;
        
        std::unordered_map<std::string, std::string> optionsMap;
        rocksdb::Status s = rocksdb::StringToMap(str, &optionsMap);
        if (!s.ok()) {
            return Status(ErrorCodes::BadValue, s.ToString());
        }
        
        s = _engine->getDB()->SetOptions(optionsMap);
        if (!s.ok()) {
            return Status(ErrorCodes::BadValue, s.ToString());
        }
        
        return Status::OK();
<<<<<<< HEAD
=======
#else
        return Status(ErrorCodes::BadValue, "This action is supported for RocksDB 4.13 and up");
#endif
>>>>>>> 070c5ddd
    }
}<|MERGE_RESOLUTION|>--- conflicted
+++ resolved
@@ -210,11 +210,8 @@
         }
         
         return Status::OK();
-<<<<<<< HEAD
-=======
 #else
         return Status(ErrorCodes::BadValue, "This action is supported for RocksDB 4.13 and up");
 #endif
->>>>>>> 070c5ddd
     }
 }