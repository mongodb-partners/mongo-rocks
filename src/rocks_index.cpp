--- conflicted
+++ resolved
@@ -379,17 +379,11 @@
 
         class RocksUniqueCursor final : public RocksCursorBase {
         public:
-<<<<<<< HEAD
-            RocksUniqueCursor(OperationContext* txn, rocksdb::DB* db, std::string prefix,
+            RocksUniqueCursor(OperationContext* opCtx, rocksdb::DB* db, std::string prefix,
                               bool forward, Ordering order, KeyString::Version keyStringVersion,
                               std::string indexName)
-                : RocksCursorBase(txn, db, prefix, forward, order, keyStringVersion),
+                : RocksCursorBase(opCtx, db, prefix, forward, order, keyStringVersion),
                   _indexName(std::move(indexName)) {}
-=======
-            RocksUniqueCursor(OperationContext* opCtx, rocksdb::DB* db, std::string prefix,
-                              bool forward, Ordering order, KeyString::Version keyStringVersion)
-                : RocksCursorBase(opCtx, db, prefix, forward, order, keyStringVersion) {}
->>>>>>> 212ba0e2
 
             boost::optional<IndexKeyEntry> seekExact(const BSONObj& key,
                                                      RequestedInfo parts) override {
@@ -828,13 +822,8 @@
 
     std::unique_ptr<SortedDataInterface::Cursor> RocksUniqueIndex::newCursor(OperationContext* opCtx,
                                                                              bool forward) const {
-<<<<<<< HEAD
-        return stdx::make_unique<RocksUniqueCursor>(txn, _db, _prefix, forward, _order,
+        return stdx::make_unique<RocksUniqueCursor>(opCtx, _db, _prefix, forward, _order,
                                                     _keyStringVersion, _indexName);
-=======
-        return stdx::make_unique<RocksUniqueCursor>(opCtx, _db, _prefix, forward, _order,
-                                                    _keyStringVersion);
->>>>>>> 212ba0e2
     }
 
     Status RocksUniqueIndex::dupKeyCheck(OperationContext* opCtx, const BSONObj& key,
