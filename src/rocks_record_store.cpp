--- conflicted
+++ resolved
@@ -632,13 +632,9 @@
                 // schedule compaction for oplog tracker
                 std::string oplogKeyTrackerPrefix(rocksGetNextPrefix(_prefix));
                 oldestAliveKey = _makePrefixedKey(oplogKeyTrackerPrefix, _cappedOldestKeyHint);
-<<<<<<< HEAD
-                _compactionScheduler->compactRange(oplogKeyTrackerPrefix, oldestAliveKey);
+                _compactionScheduler->compactOplog(oplogKeyTrackerPrefix, oldestAliveKey);
 
                 _oplogKeyTracker->resetDeletedSinceCompaction();
-=======
-                _compactionScheduler->compactOplog(oplogKeyTrackerPrefix, oldestAliveKey);
->>>>>>> cbfadbd7
             }
         }
 
